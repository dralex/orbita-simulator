--- conflicted
+++ resolved
@@ -110,13 +110,13 @@
             try:
                 pkg = 'calcmodels.{}'.format(kind)
                 module = importlib.import_module(pkg, pkg)
-                
+
                 if not hasattr(module, modelclass):
                     raise CriticalError(_('Module load error: cannot find class %s in module %s') %
                                         (modelclass, kind))
                 cls = getattr(module, modelclass)
                 model = cls(parameters)
-                
+
                 models.append(model)
                 if kind == 'telemetry':
                     telemetry = model
@@ -129,28 +129,17 @@
         models_lst = {}
 
         try:
-<<<<<<< HEAD
-
-            probe.systems[constants.SUBSYSTEM_CPU].flight_time = 0.0
-           
-            for m in models:
-
-                try:
-                    m.init_model(probe, tick_length)
-                except RuntimeError:
-                    print('time')
-            
-            mission.init(probe, tick_length, Language.get_tr())
-=======
             for probe in probes.get():
                 probe.systems[constants.SUBSYSTEM_CPU].flight_time = 0.0
 
                 models_lst[probe] = copy.deepcopy(models)
                 for m in models_lst[probe]:
-                    m.init_model(probe, tick_length, probes)
+                    try:
+                        m.init_model(probe, tick_length, probes)
+                    except RuntimeError:
+                        print('time')
 
             mission.init(probes, tick_length, Language.get_tr())
->>>>>>> c74abc47
 
             simulation_time = 0.0
             iteration = 0
@@ -158,17 +147,11 @@
             flag_for_end = False
 
             while True:
-<<<<<<< HEAD
-                
-                for m in models:
-                    m.step(probe, tick_length)
-=======
                 for probe in probes.get():
                     for m in models_lst[probe]:
                         m.step(probe, tick_length, probes)
 
                     mission.step(probes, tick_length)
->>>>>>> c74abc47
 
                     probe.update_mass()
 
