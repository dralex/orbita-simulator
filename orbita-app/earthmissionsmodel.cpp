--- conflicted
+++ resolved
@@ -1,12 +1,8 @@
 #include "earthmissionsmodel.h"
 
 EarthMissionsModel::EarthMissionsModel(QObject *parent)
-<<<<<<< HEAD
-    : QAbstractListModel(parent), mList(NULL)
-=======
     : QAbstractListModel(parent)
     , mList(nullptr)
->>>>>>> d7b5db2c
 {
 }
 
